import React, { Suspense } from 'react';
import { BrowserRouter as Router, Routes, Route, Navigate } from 'react-router-dom';
import { QueryClient, QueryClientProvider } from '@tanstack/react-query';
import { Toaster } from "@/components/ui/toaster";
import { Toaster as HotToaster } from "react-hot-toast";
import { TooltipProvider } from "@/components/ui/tooltip";
import { AuthProvider } from './contexts/AuthContext';
import ProtectedRoute from './components/auth/ProtectedRoute';
import ErrorBoundary from './components/ui/error-boundary';
import ROUTES from './constants/routes';

// Pages
import Index from './pages/Index';
import Auth from './pages/Auth';
import Dashboard from './pages/Dashboard';
import SprintManagement from './pages/SprintManagement';
import StoryManagement from './pages/StoryManagement';
import TaskManagement from './pages/TaskManagement';
import AdminDashboard from './pages/AdminDashboard';
import NotFound from './pages/NotFound';
import EpicManagement from './pages/EpicManagement';
import ProjectManagement from './pages/ProjectManagement';
<<<<<<< HEAD
import QwenApiTestPage from './pages/AiTestPage';
=======
import TeamManagement from './pages/TeamManagement';
import Settings from './pages/Settings';
import Reports from './pages/Reports';
>>>>>>> ec015f02

// Create a client with more robust settings
const queryClient = new QueryClient({
  defaultOptions: {
    queries: {
      retry: 1,
      retryDelay: 1000,
      staleTime: 0, // Consider everything stale immediately to force refetch on navigation
      gcTime: 5 * 60 * 1000, // Garbage collection time (renamed from cacheTime)
      refetchOnWindowFocus: false,
      refetchOnMount: true, // Refetch when component mounts
      refetchOnReconnect: true,
    },
  },
});

function App() {
  console.log("App rendering");
  
  return (
    <ErrorBoundary>
      <QueryClientProvider client={queryClient}>
        <Router>
          <TooltipProvider>
            <AuthProvider>
              <Routes>
                {/* Public Routes */}
                <Route path={ROUTES.PUBLIC.HOME} element={<Index />} />
                <Route path={ROUTES.AUTH.LOGIN} element={<Auth />} />
                
                {/* Dashboard Routes */}
                <Route path={ROUTES.DASHBOARD.HOME} element={
                  <ProtectedRoute>
                    <Dashboard />
                  </ProtectedRoute>
                } />
                <Route path={ROUTES.DASHBOARD.SPRINTS} element={
                  <ProtectedRoute>
                    <SprintManagement />
                  </ProtectedRoute>
                } />
                <Route path={ROUTES.DASHBOARD.STORIES} element={
                  <ProtectedRoute>
                    <StoryManagement />
                  </ProtectedRoute>
                } />
                <Route path={ROUTES.DASHBOARD.TASKS} element={
                  <ProtectedRoute>
                    <TaskManagement />
                  </ProtectedRoute>
                } />
                <Route path={ROUTES.DASHBOARD.EPICS} element={
                  <ProtectedRoute>
                    <EpicManagement />
                  </ProtectedRoute>
                } />
                <Route path={ROUTES.DASHBOARD.PROJECTS} element={
                  <ProtectedRoute>
                    <ProjectManagement />
                  </ProtectedRoute>
                } />
<<<<<<< HEAD
                <Route path={ROUTES.DASHBOARD.AI_TEST} element={
                  <ProtectedRoute>
                    <QwenApiTestPage />
                  </ProtectedRoute>
                } />
                
                {/* Admin Routes */}
                <Route path={ROUTES.ADMIN.HOME} element={
                  <ProtectedRoute adminOnly>
                    <AdminDashboard />
                  </ProtectedRoute>
                } />
                <Route path={ROUTES.ADMIN.PROJECTS} element={
                  <ProtectedRoute adminOnly>
                    <ProjectManagement />
                  </ProtectedRoute>
                } />
                
                {/* Not yet implemented routes - redirect to NotFound */}
=======
>>>>>>> ec015f02
                <Route path={ROUTES.DASHBOARD.TEAM} element={
                  <ProtectedRoute>
                    <TeamManagement />
                  </ProtectedRoute>
                } />
                <Route path={ROUTES.DASHBOARD.REPORTS} element={
                  <ProtectedRoute>
                    <Reports />
                  </ProtectedRoute>
                } />
                <Route path={ROUTES.DASHBOARD.SETTINGS} element={
                  <ProtectedRoute>
                    <Settings />
                  </ProtectedRoute>
                } />
                
                {/* Admin Routes */}
                <Route path={ROUTES.ADMIN.HOME} element={
                  <ProtectedRoute adminOnly>
                    <AdminDashboard />
                  </ProtectedRoute>
                } />
                <Route path={ROUTES.ADMIN.PROJECTS} element={
                  <ProtectedRoute adminOnly>
                    <ProjectManagement />
                  </ProtectedRoute>
                } />
                
                {/* 404 Page */}
                <Route path="*" element={<NotFound />} />
              </Routes>
              <Toaster />
              <HotToaster position="top-right" />
            </AuthProvider>
          </TooltipProvider>
        </Router>
      </QueryClientProvider>
    </ErrorBoundary>
  );
}

export default App;<|MERGE_RESOLUTION|>--- conflicted
+++ resolved
@@ -20,13 +20,9 @@
 import NotFound from './pages/NotFound';
 import EpicManagement from './pages/EpicManagement';
 import ProjectManagement from './pages/ProjectManagement';
-<<<<<<< HEAD
-import QwenApiTestPage from './pages/AiTestPage';
-=======
 import TeamManagement from './pages/TeamManagement';
 import Settings from './pages/Settings';
 import Reports from './pages/Reports';
->>>>>>> ec015f02
 
 // Create a client with more robust settings
 const queryClient = new QueryClient({
@@ -88,28 +84,6 @@
                     <ProjectManagement />
                   </ProtectedRoute>
                 } />
-<<<<<<< HEAD
-                <Route path={ROUTES.DASHBOARD.AI_TEST} element={
-                  <ProtectedRoute>
-                    <QwenApiTestPage />
-                  </ProtectedRoute>
-                } />
-                
-                {/* Admin Routes */}
-                <Route path={ROUTES.ADMIN.HOME} element={
-                  <ProtectedRoute adminOnly>
-                    <AdminDashboard />
-                  </ProtectedRoute>
-                } />
-                <Route path={ROUTES.ADMIN.PROJECTS} element={
-                  <ProtectedRoute adminOnly>
-                    <ProjectManagement />
-                  </ProtectedRoute>
-                } />
-                
-                {/* Not yet implemented routes - redirect to NotFound */}
-=======
->>>>>>> ec015f02
                 <Route path={ROUTES.DASHBOARD.TEAM} element={
                   <ProtectedRoute>
                     <TeamManagement />
