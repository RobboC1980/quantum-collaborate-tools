import { defineConfig, loadEnv } from "vite";
import react from "@vitejs/plugin-react-swc";
import path from "path";

// https://vitejs.dev/config/
<<<<<<< HEAD
export default defineConfig(({ mode }) => {
  // Load env file based on mode
  const env = loadEnv(mode, process.cwd(), '');
  
  return {
    server: {
      host: "::",
      port: 5173,
      proxy: {
        // Proxy API requests to our dedicated proxy server
        '/api/qwen': {
          target: 'http://localhost:8081',
          changeOrigin: true,
          secure: false,
          rewrite: (path) => path,
          configure: (proxy, _options) => {
            proxy.on('error', (err, _req, _res) => {
              console.error('Proxy error:', err);
            });
            
            if (mode === 'development') {
              proxy.on('proxyReq', (proxyReq, req, _res) => {
                console.log('Proxying request:', req.method, req.url);
              });
              
              proxy.on('proxyRes', (proxyRes, req, _res) => {
                console.log('Proxy response:', proxyRes.statusCode, req.url);
              });
            }
          },
        },
      },
    },
    plugins: [
      react(),
      mode === 'development' &&
      componentTagger(),
    ].filter(Boolean),
    resolve: {
      alias: {
        "@": path.resolve(__dirname, "./src"),
      },
    },
  };
=======
export default defineConfig({
  server: {
    host: "::",
    port: 3000,
    proxy: {
      '/api/qwen': {
        target: 'http://localhost:3002',
        changeOrigin: true,
        secure: false
      }
    }
  },
  plugins: [react()],
  resolve: {
    alias: {
      "@": path.resolve(__dirname, "./src"),
    },
    dedupe: ['react', 'react-dom']
  },
  define: {
    'process.env': {}
  }
>>>>>>> ec015f02
});<|MERGE_RESOLUTION|>--- conflicted
+++ resolved
@@ -3,52 +3,6 @@
 import path from "path";
 
 // https://vitejs.dev/config/
-<<<<<<< HEAD
-export default defineConfig(({ mode }) => {
-  // Load env file based on mode
-  const env = loadEnv(mode, process.cwd(), '');
-  
-  return {
-    server: {
-      host: "::",
-      port: 5173,
-      proxy: {
-        // Proxy API requests to our dedicated proxy server
-        '/api/qwen': {
-          target: 'http://localhost:8081',
-          changeOrigin: true,
-          secure: false,
-          rewrite: (path) => path,
-          configure: (proxy, _options) => {
-            proxy.on('error', (err, _req, _res) => {
-              console.error('Proxy error:', err);
-            });
-            
-            if (mode === 'development') {
-              proxy.on('proxyReq', (proxyReq, req, _res) => {
-                console.log('Proxying request:', req.method, req.url);
-              });
-              
-              proxy.on('proxyRes', (proxyRes, req, _res) => {
-                console.log('Proxy response:', proxyRes.statusCode, req.url);
-              });
-            }
-          },
-        },
-      },
-    },
-    plugins: [
-      react(),
-      mode === 'development' &&
-      componentTagger(),
-    ].filter(Boolean),
-    resolve: {
-      alias: {
-        "@": path.resolve(__dirname, "./src"),
-      },
-    },
-  };
-=======
 export default defineConfig({
   server: {
     host: "::",
@@ -71,5 +25,4 @@
   define: {
     'process.env': {}
   }
->>>>>>> ec015f02
 });